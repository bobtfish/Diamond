--- conflicted
+++ resolved
@@ -53,12 +53,6 @@
         return hostname
 
     if method == 'fqdn_short':
-<<<<<<< HEAD
-        return socket.getfqdn().split('.')[0]
-
-    if method == 'fqdn':
-        return socket.getfqdn().replace('.', '_')
-=======
         hostname = socket.getfqdn().split('.')[0]
         get_hostname.cached_results[method] = hostname
         return hostname
@@ -67,7 +61,6 @@
         hostname = socket.getfqdn().replace('.', '_')
         get_hostname.cached_results[method] = hostname
         return hostname
->>>>>>> 0f6fc3a0
 
     if method == 'fqdn_rev':
         hostname = socket.getfqdn().split('.')
